<!-- SPDX-License-Identifier: MIT -->
# Orpheus SDK

<<<<<<< HEAD
| Workflow | Status |
| --- | --- |
| CI | [![CI](https://github.com/orpheus-sdk/orpheus-sdk/actions/workflows/ci.yml/badge.svg)](https://github.com/orpheus-sdk/orpheus-sdk/actions/workflows/ci.yml) |
| CodeQL | [![CodeQL](https://github.com/orpheus-sdk/orpheus-sdk/actions/workflows/codeql.yml/badge.svg)](https://github.com/orpheus-sdk/orpheus-sdk/actions/workflows/codeql.yml) |

The Orpheus SDK packages a host-neutral core for working with sessions,
clip grids, and renders. Optional adapters provide thin integration layers
for specific hosts, including a minimal standalone utility and a REAPER
extension. The codebase is designed to be friendly to continuous
integration, modern CMake workflows, and cross-platform development.
=======
The Orpheus Software Development Kit (SDK) supplies a host-neutral core for
negotiating sessions, clip grids, and renders. Thin adapter layers expose the
core to host applications, including a minimal standalone utility and a REAPER
extension, while remaining portable across Windows, macOS, and Linux.
>>>>>>> 25581260

## Table of Contents

- [Overview](#overview)
- [Key Features](#key-features)
- [Supported Platforms](#supported-platforms)
- [Getting Started](#getting-started)
  - [Prerequisites](#prerequisites)
  - [Quickstart](#quickstart)
  - [Optional Targets](#optional-targets)
- [Demo Workflows](#demo-workflows)
  - [Standalone Demo Host](#standalone-demo-host)
  - [Render a Click Track](#render-a-click-track)
- [Tooling & Quality](#tooling--quality)
- [Repository Layout](#repository-layout)
- [Documentation](#documentation)
- [Contributing](#contributing)
- [License](#license)

## Overview

Orpheus offers a modern C++ foundation for hosts that need to negotiate and
render session data without relying on a particular digital audio workstation
(DAW). The core is intentionally host-neutral and built to be:

- **Modular** – adapters opt into only the integrations they require.
- **Portable** – CMake-based workflows keep Windows, macOS, and Linux builds in
  sync.
- **Automation-friendly** – the project embraces continuous integration and
  static analysis to maintain code health.

## Key Features

- Host-agnostic session negotiation and render APIs.
- Reference adapters, including a minimal command-line host and an optional
  REAPER extension.
- JUCE-based demo application for interactive exploration of the SDK.
- Click-track rendering utilities with overridable render specifications.
- GoogleTest-based smoke tests covering core functionality.

## Supported Platforms

The SDK is regularly built and tested on:

- Windows (MSVC toolchains for x64)
- macOS (Clang toolchains for x86_64 and arm64)
- Linux (GCC and Clang)

Other platforms may work but are not part of the automated coverage.

## Getting Started

### Prerequisites

- CMake 3.20 or newer.
- A C++20-capable compiler (MSVC 2019+, Clang 13+, or GCC 11+).
- Ninja or Make (optional, but recommended for faster incremental builds).
- Git, for fetching submodules and adapters as needed.

### Quickstart

Configure, build, and run the test suite in Debug mode:

```sh
cmake -S . -B build -DCMAKE_BUILD_TYPE=Debug
cmake --build build
ctest --test-dir build --output-on-failure
```

By default these commands produce the Orpheus core libraries, the
`orpheus_minhost` adapter, and the GoogleTest suite.

### Optional Targets

Additional components are disabled unless explicitly requested during
configuration:

- **JUCE demo application** – enable the standalone demonstration host:

  ```sh
  cmake -S . -B build -DORPHEUS_ENABLE_APP_JUCE_HOST=ON
  cmake --build build --target orpheus_demo_host_app
  ```

- **Host integrations** – each adapter advertises a CMake option documented in
  [`docs/ADAPTERS.md`](docs/ADAPTERS.md). Toggle only the integrations your
  environment supports.

## Demo Workflows

### Standalone Demo Host

`OrpheusDemoHost` dynamically loads the Orpheus ABI shared libraries at
runtime. The menu flow mirrors the demo brief:

1. **File → Open Session…** – load a session JSON file.
2. **Session → Trigger ClipGrid Scene** – negotiate the clip grid.
3. **Session → Render WAV Stems…** – write rendered stems to disk.

The application summarizes the active session and runs without a DAW or plugin
host. The resulting executable (`OrpheusDemoHost` with the usual platform
extension) is emitted inside your build directory.

### Render a Click Track

Generate a two-bar click track with an overridden tempo:

```sh
./build/orpheus_minhost \
  --session tools/fixtures/solo_click.json \
  --render click.wav \
  --bars 2 \
  --bpm 100
```

If you omit `--render`, the minhost performs a brief transport simulation and
prints the suggested render path instead of writing audio.

## Tooling & Quality

- **Sanitizers** – AddressSanitizer and UBSan are enabled automatically for
  Debug builds on non-MSVC toolchains.
- **Static analysis** – Repository-wide `.clang-format` and `.clang-tidy`
  configurations enforce a consistent style and catch common issues.
- **Continuous Integration** – GitHub Actions builds and tests the project on
  Linux, macOS, and Windows for every push and pull request.

## Repository Layout

```
├── adapters/        # Host integrations (minhost CLI, optional REAPER shim)
├── apps/            # Standalone demo hosts (JUCE demo)
├── cmake/           # Helper modules (warnings + third-party deps)
├── include/         # Public headers for the Orpheus core library
├── src/             # Core library implementation
├── tests/           # GoogleTest-based smoke tests
└── backup/          # Quarantined legacy SDK content (read-only)
```

## Documentation

- [`docs/ADAPTERS.md`](docs/ADAPTERS.md) – adapter catalog, build flags, and
  host-specific notes.
- [`ROADMAP.md`](ROADMAP.md) – planned milestones and long-term initiatives.
- [`ARCHITECTURE.md`](ARCHITECTURE.md) – design considerations for the modular
  core (if available in your checkout).

## Contributing

Issues and pull requests are welcome. Please open a discussion or issue before
contributing substantial changes so that design goals remain aligned. Follow
the existing code style (`.clang-format`, `.clang-tidy`) and ensure `ctest`
passes locally before submitting.

## License

This project is released under the [MIT License](LICENSE).
<|MERGE_RESOLUTION|>--- conflicted
+++ resolved
@@ -1,7 +1,6 @@
 <!-- SPDX-License-Identifier: MIT -->
 # Orpheus SDK
 
-<<<<<<< HEAD
 | Workflow | Status |
 | --- | --- |
 | CI | [![CI](https://github.com/orpheus-sdk/orpheus-sdk/actions/workflows/ci.yml/badge.svg)](https://github.com/orpheus-sdk/orpheus-sdk/actions/workflows/ci.yml) |
@@ -12,12 +11,6 @@
 for specific hosts, including a minimal standalone utility and a REAPER
 extension. The codebase is designed to be friendly to continuous
 integration, modern CMake workflows, and cross-platform development.
-=======
-The Orpheus Software Development Kit (SDK) supplies a host-neutral core for
-negotiating sessions, clip grids, and renders. Thin adapter layers expose the
-core to host applications, including a minimal standalone utility and a REAPER
-extension, while remaining portable across Windows, macOS, and Linux.
->>>>>>> 25581260
 
 ## Table of Contents
 
