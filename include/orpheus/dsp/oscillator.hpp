#pragma once

/**
 * @file oscillator.hpp
 * @brief High-fidelity audio oscillator supporting multiple waveforms and unison.
 */

#include <algorithm>
#include <array>
#include <atomic>
#include <bit>
#include <cmath>
#include <cstddef>
#include <cstdint>
#include <numbers>
#include <span>

#include "orpheus/export.h"

namespace orpheus::dsp {

namespace detail {

constexpr double wrap_to_pi(double angle) noexcept {
  const double two_pi = 2.0 * std::numbers::pi_v<double>;
  while (angle > std::numbers::pi_v<double>) {
    angle -= two_pi;
  }
  while (angle < -std::numbers::pi_v<double>) {
    angle += two_pi;
  }
  return angle;
}

constexpr double sine_taylor(double angle) noexcept {
  const double x = wrap_to_pi(angle);
  const double x2 = x * x;
  const double x3 = x * x2;
  const double x5 = x3 * x2;
  const double x7 = x5 * x2;
  const double x9 = x7 * x2;
  return x - (x3 / 6.0) + (x5 / 120.0) - (x7 / 5040.0) + (x9 / 362880.0);
}

template <std::size_t Size>
constexpr std::array<double, Size> make_sine_table() noexcept {
  std::array<double, Size> table{};
  for (std::size_t i = 0; i < Size; ++i) {
<<<<<<< HEAD
    const double phase =
        (static_cast<double>(i) / static_cast<double>(Size)) * 2.0 * std::numbers::pi;
=======
    const double phase = (static_cast<double>(i) / static_cast<double>(Size)) *
                         2.0 * std::numbers::pi_v<double>;
>>>>>>> 7657e429
    table[i] = sine_taylor(phase);
  }
  return table;
}

} // namespace detail

class AtomicDouble {
public:
  AtomicDouble() noexcept : storage_{0u} {}
  explicit AtomicDouble(double value) noexcept { store(value); }

  void store(double value,
             std::memory_order order = std::memory_order_relaxed) noexcept {
    storage_.store(std::bit_cast<std::uint64_t>(value), order);
  }

  [[nodiscard]] double load(
      std::memory_order order = std::memory_order_relaxed) const noexcept {
    return std::bit_cast<double>(storage_.load(order));
  }

  AtomicDouble& operator=(double value) noexcept {
    store(value);
    return *this;
  }

  operator double() const noexcept { return load(); }

private:
  // Initialize with integer zero in the constructor to avoid MSVC warning when
  // /WX is enabled. The IEEE-754 representation of 0.0 is all zero bits.
  std::atomic<std::uint64_t> storage_;
};

/**
 * @brief Oscillator waveforms.
 */
enum class Waveform : std::uint8_t {
  /** Pure sine wave. */
  Sine = 0,
  /** Triangle wave generated via band-limited integration. */
  Triangle,
  /** Sawtooth wave with polyBLEP band-limiting. */
  Saw,
  /** Square wave with polyBLEP band-limiting. */
  Square,
  /** Variable pulse wave with polyBLEP band-limiting. */
  Pulse,
  /** White noise using a high-quality random generator. */
  WhiteNoise,
  /** Pink noise using a Paul Kellet filter. */
  PinkNoise
};

/**
 * @brief Modern, production-ready oscillator supporting real-time parameter automation.
 *
 * The oscillator is sample-rate agnostic and safe for real-time audio threads. Parameters
 * can be updated concurrently from control threads without locking. The class exposes both
 * scalar and span-based processing helpers.
 *
 * ### Usage Example
 * @code
 * orpheus::dsp::Oscillator osc;
 * osc.set_sample_rate(48000.0);
 * osc.set_waveform(orpheus::dsp::Waveform::Saw);
 * osc.set_frequency(220.0);
 * std::array<float, 512> buffer{};
 * osc.process(buffer);
 * @endcode
 */
class ORPHEUS_API Oscillator {
public:
  static constexpr std::size_t kMaxVoices = 8;

  /**
   * @brief Constructs an oscillator with a default sample rate of 48 kHz.
   */
  Oscillator();

  /**
   * @brief Constructs an oscillator with a custom sample rate.
   * @param sample_rate The initial sample rate in Hz.
   */
  explicit Oscillator(double sample_rate);

  /// @name Configuration
  ///@{
  /**
   * @brief Sets the processing sample rate.
   * @param sample_rate The new sample rate in Hz.
   */
  void set_sample_rate(double sample_rate) noexcept;

  /**
   * @brief Retrieves the current sample rate.
   */
  [[nodiscard]] double sample_rate() const noexcept;

  /**
   * @brief Sets the oscillator's fundamental frequency.
   * @param frequency_hz Frequency in Hertz. Values below 0.01 Hz are clamped.
   */
  void set_frequency(double frequency_hz) noexcept;

  /**
   * @brief Returns the current oscillator frequency in Hertz.
   */
  [[nodiscard]] double frequency() const noexcept;

  /**
   * @brief Selects the active waveform.
   * @param waveform The waveform to render.
   */
  void set_waveform(Waveform waveform) noexcept;

  /**
   * @brief Returns the currently active waveform.
   */
  [[nodiscard]] Waveform waveform() const noexcept;

  /**
   * @brief Sets the oscillator phase for all voices.
   * @param phase Phase in [0, 1) normalized turns.
   */
  void set_phase(double phase) noexcept;

  /**
   * @brief Resets all voices to phase zero.
   */
  void reset_phase() noexcept;

  /**
   * @brief Queries the phase of a specific voice.
   * @param voice Zero-based voice index.
   */
  [[nodiscard]] double phase(std::size_t voice = 0) const noexcept;

  /**
   * @brief Sets the pulse width for pulse-based waveforms.
   * @param width Duty cycle in the range [0, 1].
   */
  void set_pulse_width(double width) noexcept;

  /**
   * @brief Returns the current pulse width.
   */
  [[nodiscard]] double pulse_width() const noexcept;

  /**
   * @brief Sets the number of active unison voices.
   * @param voices Voice count in the range [1, kMaxVoices].
   */
  void set_unison_voice_count(std::size_t voices) noexcept;

  /**
   * @brief Returns the number of active unison voices.
   */
  [[nodiscard]] std::size_t unison_voice_count() const noexcept;

  /**
   * @brief Configures symmetric detune spread across unison voices.
   * @param cents Total spread in cents.
   */
  void set_unison_detune_cents(double cents) noexcept;

  /**
   * @brief Returns the configured detune spread in cents.
   */
  [[nodiscard]] double unison_detune_cents() const noexcept;

  /**
   * @brief Enables a built-in sub-oscillator one octave below.
   * @param enabled True to enable, false to disable.
   */
  void enable_sub_oscillator(bool enabled) noexcept;

  /**
   * @brief Reports whether the sub-oscillator is enabled.
   */
  [[nodiscard]] bool sub_oscillator_enabled() const noexcept;

  /**
   * @brief Enables a low-frequency-oscillator scaling mode.
   * @param enabled True for LFO scaling (0.5x frequency), false otherwise.
   */
  void set_lfo_mode(bool enabled) noexcept;

  /**
   * @brief Returns whether LFO mode is active.
   */
  [[nodiscard]] bool lfo_mode() const noexcept;

  /**
   * @brief Sets bipolar frequency modulation depth.
   * @param depth_ratio Depth as a ratio of the base frequency.
   */
  void set_frequency_modulation_depth(double depth_ratio) noexcept;

  /**
   * @brief Returns the modulation depth ratio.
   */
  [[nodiscard]] double frequency_modulation_depth() const noexcept;
  ///@}

  /// @name Processing
  ///@{
  /**
   * @brief Processes a single sample.
   * @param fm_input Optional normalized FM input in [-1, 1].
   * @return The rendered sample.
   */
  [[nodiscard]] float process(float fm_input = 0.0f) noexcept;

  /**
   * @brief Processes a span of samples in-place.
   * @param output Destination buffer.
   * @param fm_input Optional normalized FM input for every sample.
   */
  void process(std::span<float> output, float fm_input = 0.0f) noexcept;
  ///@}

private:
  struct PinkState {
    double b0{};
    double b1{};
    double b2{};
    double b3{};
  };

  struct VoiceState {
    double phase{0.0};
    double integrator{0.0};
    double sub_phase{0.0};
    double dc{0.0};
    PinkState pink{};
  };

  [[nodiscard]] double render_voice(VoiceState& voice, Waveform waveform,
                                    double phase_increment, double pulse_width,
                                    double sub_increment, double& sub_mix) noexcept;

  void apply_phase_sync_if_needed() noexcept;

  [[nodiscard]] static double poly_blep(double t, double dt) noexcept;
  [[nodiscard]] static double wrap_phase(double phase) noexcept;
  [[nodiscard]] static double clamp(double value, double min, double max) noexcept;
  [[nodiscard]] double voice_detune(std::size_t voice_index) const noexcept;
  [[nodiscard]] static double detune_factor(double spread_cents, std::size_t voices,
                                            std::size_t voice_index) noexcept;
  static void advance_phase(double& phase, double increment) noexcept;

  template <typename T>
  static constexpr T lerp(T a, T b, T alpha) noexcept {
    return a + (b - a) * alpha;
  }

  static constexpr std::size_t kSineTableSize = 2048;
  // Inline variable to avoid ODR violations (duplicate definitions) across TUs.
  inline static constexpr std::array<double, kSineTableSize> kSineTable =
      detail::make_sine_table<kSineTableSize>();

  [[nodiscard]] static double sine_from_table(double phase) noexcept;

  static constexpr std::size_t kVoiceAlignment = 64;
  alignas(kVoiceAlignment) std::array<VoiceState, kMaxVoices> voices_{};

  AtomicDouble sample_rate_{48000.0};
  AtomicDouble frequency_{440.0};
  AtomicDouble pulse_width_{0.5};
  AtomicDouble detune_cents_{12.0};
  std::atomic<std::size_t> voice_count_{1};
  std::atomic<bool> sub_oscillator_{false};
  std::atomic<bool> lfo_mode_{false};
  std::atomic<Waveform> waveform_{Waveform::Sine};
  AtomicDouble fm_depth_{0.0};
  std::atomic<bool> phase_sync_pending_{false};
  AtomicDouble requested_phase_{0.0};
};

} // namespace orpheus::dsp<|MERGE_RESOLUTION|>--- conflicted
+++ resolved
@@ -46,24 +46,23 @@
 constexpr std::array<double, Size> make_sine_table() noexcept {
   std::array<double, Size> table{};
   for (std::size_t i = 0; i < Size; ++i) {
-<<<<<<< HEAD
     const double phase =
-        (static_cast<double>(i) / static_cast<double>(Size)) * 2.0 * std::numbers::pi;
-=======
-    const double phase = (static_cast<double>(i) / static_cast<double>(Size)) *
-                         2.0 * std::numbers::pi_v<double>;
->>>>>>> 7657e429
+        (static_cast<double>(i) / static_cast<double>(Size)) * 2.0 *
+        std::numbers::pi_v<double>;
     table[i] = sine_taylor(phase);
   }
   return table;
 }
 
-} // namespace detail
+}  // namespace detail
 
 class AtomicDouble {
 public:
   AtomicDouble() noexcept : storage_{0u} {}
-  explicit AtomicDouble(double value) noexcept { store(value); }
+
+  explicit AtomicDouble(double value) noexcept {
+    store(value);
+  }
 
   void store(double value,
              std::memory_order order = std::memory_order_relaxed) noexcept {
@@ -80,7 +79,9 @@
     return *this;
   }
 
-  operator double() const noexcept { return load(); }
+  operator double() const noexcept {
+    return load();
+  }
 
 private:
   // Initialize with integer zero in the constructor to avoid MSVC warning when
@@ -114,16 +115,6 @@
  * The oscillator is sample-rate agnostic and safe for real-time audio threads. Parameters
  * can be updated concurrently from control threads without locking. The class exposes both
  * scalar and span-based processing helpers.
- *
- * ### Usage Example
- * @code
- * orpheus::dsp::Oscillator osc;
- * osc.set_sample_rate(48000.0);
- * osc.set_waveform(orpheus::dsp::Waveform::Saw);
- * osc.set_frequency(220.0);
- * std::array<float, 512> buffer{};
- * osc.process(buffer);
- * @endcode
  */
 class ORPHEUS_API Oscillator {
 public:
@@ -142,6 +133,7 @@
 
   /// @name Configuration
   ///@{
+
   /**
    * @brief Sets the processing sample rate.
    * @param sample_rate The new sample rate in Hz.
@@ -257,10 +249,12 @@
    * @brief Returns the modulation depth ratio.
    */
   [[nodiscard]] double frequency_modulation_depth() const noexcept;
+
   ///@}
 
   /// @name Processing
   ///@{
+
   /**
    * @brief Processes a single sample.
    * @param fm_input Optional normalized FM input in [-1, 1].
@@ -274,6 +268,7 @@
    * @param fm_input Optional normalized FM input for every sample.
    */
   void process(std::span<float> output, float fm_input = 0.0f) noexcept;
+
   ///@}
 
 private:
@@ -292,18 +287,27 @@
     PinkState pink{};
   };
 
-  [[nodiscard]] double render_voice(VoiceState& voice, Waveform waveform,
-                                    double phase_increment, double pulse_width,
-                                    double sub_increment, double& sub_mix) noexcept;
+  [[nodiscard]] double render_voice(VoiceState& voice,
+                                    Waveform waveform,
+                                    double phase_increment,
+                                    double pulse_width,
+                                    double sub_increment,
+                                    double& sub_mix) noexcept;
 
   void apply_phase_sync_if_needed() noexcept;
 
   [[nodiscard]] static double poly_blep(double t, double dt) noexcept;
+
   [[nodiscard]] static double wrap_phase(double phase) noexcept;
+
   [[nodiscard]] static double clamp(double value, double min, double max) noexcept;
+
   [[nodiscard]] double voice_detune(std::size_t voice_index) const noexcept;
-  [[nodiscard]] static double detune_factor(double spread_cents, std::size_t voices,
+
+  [[nodiscard]] static double detune_factor(double spread_cents,
+                                            std::size_t voices,
                                             std::size_t voice_index) noexcept;
+
   static void advance_phase(double& phase, double increment) noexcept;
 
   template <typename T>
@@ -312,7 +316,8 @@
   }
 
   static constexpr std::size_t kSineTableSize = 2048;
-  // Inline variable to avoid ODR violations (duplicate definitions) across TUs.
+
+  // Inline variable to avoid ODR violations across translation units.
   inline static constexpr std::array<double, kSineTableSize> kSineTable =
       detail::make_sine_table<kSineTableSize>();
 
@@ -334,4 +339,4 @@
   AtomicDouble requested_phase_{0.0};
 };
 
-} // namespace orpheus::dsp+}  // namespace orpheus::dsp